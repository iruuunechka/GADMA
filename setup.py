#!/usr/bin/env python3

############################################################################
# Copyright (c) 2018 Noskova Ekaterina
# All Rights Reserved
# See the LICENSE file for details
############################################################################

try:
    from setuptools import setup, find_packages
except ImportError:
    from ez_setup import use_setuptools
    use_setuptools()
    from setuptools import setup, find_packages


import os, sys


NAME = 'gadma'
<<<<<<< HEAD
VERSION = '2.0.0rc1'
SUPPORTED_PYTHON_VERSIONS = ['3.6', '3.7']
=======
VERSION = '1.0.2'
SUPPORTED_PYTHON_VERSIONS = ['2.5', '2.6', '2.7', '3.6', '3.7']
>>>>>>> 98de95b0


# Check python version
if sys.version[0:3] not in SUPPORTED_PYTHON_VERSIONS:
    sys.stderr.write("Python version " + sys.version[0:3] + " is not supported!\n" +
          "Supported versions are " + ", ".join(SUPPORTED_PYTHON_VERSIONS) + "\n")
    sys.stderr.flush()
    sys.exit(1)


# Create a simple version.py module; less trouble than hard-coding the version
with open(os.path.join('gadma', 'version.py'), 'w') as f:
    f.write('__version__ = %r\nversion = __version__\n' % VERSION)
    f.write('\n# This is a new line that ends the file.\n')


# Load up the description from README.rst
with open('README.md') as f:
    DESCRIPTION = f.read()

requirements = ['numpy', 'scipy', 'matplotlib',
                'Pillow', 'Cython', 'mpmath', 'nlopt', 'ruamel.yaml',
                'dadi']

setup(
    name=NAME,
    version=VERSION,
    author='Ekaterina Noskova',
    author_email='ekaterina.e.noskova@gmail.com',
    url='https://github.com/ctlab/GADMA',
    description='Genetic Algorithm for Demographic Inference',
    long_description=DESCRIPTION,
    long_description_content_type='text/markdown',
    classifiers=[
        'Intended Audience :: Developers',
        'License :: OSI Approved :: GNU General Public License (GPL)',
        'Natural Language :: English',
        'Operating System :: OS Independent',
        'Programming Language :: Python',
        'Programming Language :: Python :: 3',
        'Topic :: Software Development',
    ],
    packages=find_packages(exclude=['examples', 'tests']),
    include_package_data=True,
    package_data={
        'gadma.cli': ['*.py',  'params_template', 'extra_params_template', 'test_settings']
    },
    data_files=[('fs_examples', [os.path.join('fs_examples', 'test.fs')]), ("", ["LICENSE"])],
    install_requires=requirements,
    entry_points={
        'console_scripts': ['gadma = gadma.core:main',
            'gadma-run_ls_on_boot_data = gadma.run_ls_on_boot_data:main',
            'gadma-get_confidence_intervals = gadma.get_confidence_intervals:main']
    },
)<|MERGE_RESOLUTION|>--- conflicted
+++ resolved
@@ -18,13 +18,9 @@
 
 
 NAME = 'gadma'
-<<<<<<< HEAD
+
 VERSION = '2.0.0rc1'
 SUPPORTED_PYTHON_VERSIONS = ['3.6', '3.7']
-=======
-VERSION = '1.0.2'
-SUPPORTED_PYTHON_VERSIONS = ['2.5', '2.6', '2.7', '3.6', '3.7']
->>>>>>> 98de95b0
 
 
 # Check python version
