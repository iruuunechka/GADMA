from ..utils import check_file_existence, ensure_file_existence
import warnings


class DataHolder(object):
    """
    Class for data holding.

    : param filename: name of file with data
    : param outgroup: information if there is outgroup in data
    : type outgroup: bool
    : params pop_labels: labels of populations in data
    : param seq_len: length of sequence that was used to build data
    """
    def __init__(self, filename, projections,
                 outgroup, population_labels, sequence_length):
        self.data = None
        self.filename = filename
        self.projections = projections
        self.outgroup = outgroup
        self.population_labels = population_labels
        self.sequence_length = sequence_length

        if self.filename is not None and check_file_existence(self.filename):
            self.filename = ensure_file_existence(self.filename)


class SFSDataHolder(DataHolder):
    """
    Class for SFS and fastsimcoal2 data holding.
    if any parameter is None then it will be taken from the file (for SFS data)

     Possible extensions for fastsimcoal2 data:
     _DAFpop0.obs - single sample, derived allele (unfolded spectrum)
     _MAFpop0.obs - single sample, minor allele (folded spectrum)
     _jointDAFpop1_0.obs - two samples unfolded
     _jointMAFpop1_0.obs - two samples folded
     _DSFS.obs - multidimensional SFS for derived allele
     _MSFS.obs - multidimensional SFS for minor allele

    """
    def __init__(self, sfs_file, projections=None, outgroup=None,
                 population_labels=None, sequence_length=None):
        super(SFSDataHolder, self).__init__(
            filename=sfs_file,
            projections=projections,
            outgroup=outgroup,
            population_labels=population_labels,
            sequence_length=sequence_length
        )


class VCFDataHolder(DataHolder):
    """
    Class for VCF data holding.
    It saves some information while it is created.
    """
    def __init__(self, vcf_file, popmap_file, projections=None, outgroup=None,
                 population_labels=None, sequence_length=None,  bed_file=None,
                 reference_file=None):
        super(VCFDataHolder, self).__init__(
            filename=vcf_file,
            projections=projections,
            outgroup=outgroup,
            population_labels=population_labels,
            sequence_length=sequence_length
        )
        self.popmap_file = popmap_file
        self.bed_file = bed_file
<<<<<<< HEAD
        self.reference_file = reference_file
=======


# class FSCDataHolder(DataHolder):
#     """
#     Class from holding data native to fastsimcoal2
#
#     Possible extensions:
#     _DAFpop0.obs - single sample, derived allele (unfolded spectrum)
#     _MAFpop0.obs - single sample, minor allele (folded spectrum)
#     _jointDAFpop1_0.obs - two samples unfolded
#     _jointMAFpop1_0.obs - two samples folded
#     _DSFS.obs - multidimensional SFS for derived allele
#     _MSFS.obs - multidimensional SFS for minor allele
#     """
#     def __init__(self, filename, projections=None, outgroup=None,
#                  population_labels=None, sequence_length=None):
#
#         # outgroup = any(key in filename for key in ('DAF', 'DSFS'))
#
#         super(FSCDataHolder, self).__init__(
#             filename=filename,
#             projections=projections,
#             outgroup=outgroup,
#             population_labels=population_labels,
#             sequence_length=sequence_length
#         )
>>>>>>> c273a108
<|MERGE_RESOLUTION|>--- conflicted
+++ resolved
@@ -67,33 +67,4 @@
         )
         self.popmap_file = popmap_file
         self.bed_file = bed_file
-<<<<<<< HEAD
-        self.reference_file = reference_file
-=======
-
-
-# class FSCDataHolder(DataHolder):
-#     """
-#     Class from holding data native to fastsimcoal2
-#
-#     Possible extensions:
-#     _DAFpop0.obs - single sample, derived allele (unfolded spectrum)
-#     _MAFpop0.obs - single sample, minor allele (folded spectrum)
-#     _jointDAFpop1_0.obs - two samples unfolded
-#     _jointMAFpop1_0.obs - two samples folded
-#     _DSFS.obs - multidimensional SFS for derived allele
-#     _MSFS.obs - multidimensional SFS for minor allele
-#     """
-#     def __init__(self, filename, projections=None, outgroup=None,
-#                  population_labels=None, sequence_length=None):
-#
-#         # outgroup = any(key in filename for key in ('DAF', 'DSFS'))
-#
-#         super(FSCDataHolder, self).__init__(
-#             filename=filename,
-#             projections=projections,
-#             outgroup=outgroup,
-#             population_labels=population_labels,
-#             sequence_length=sequence_length
-#         )
->>>>>>> c273a108
+        self.reference_file = reference_file