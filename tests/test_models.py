import unittest
import pytest


from gadma import *
from gadma import ContinuousVariable
from gadma.models import *
from gadma.models.variables_combinations import BinaryOperation, operation_creation, Exp, Log
from gadma.models.coalescent_demographic_model import CoalescentDemographicModel
from gadma.engines import DadiEngine

from .test_data import YRI_CEU_DATA
import importlib
import copy

try:
    import dadi

    DADI_NOT_AVAILABLE = False
except ImportError:
    DADI_NOT_AVAILABLE = True

import numpy as np
import os
import operator as op
import sys

EXAMPLE_FOLDER = os.path.join(os.path.dirname(__file__), "test_data")


class TestModels(unittest.TestCase):
    def test_init(self):
        var = TimeVariable('t')
        m = Model(raise_excep=False)
        m.add_variable(var)
        m.add_variable(1.0)
        m = Model(raise_excep=True)
        m.add_variable(var)
        self.assertRaises(ValueError, m.add_variable, 1.0)
        self.assertRaises(TypeError, m.var2value, set())

<<<<<<< HEAD
=======
        m = DemographicModel()
        self.assertRaises(NotImplementedError, m._get_Nanc_size, values=[])

>>>>>>> 79ca1439
    def dadi_wrapper(self, func):
        def wrapper(param, ns, pts):
            xx = dadi.Numerics.default_grid(pts)
            phi = dadi.PhiManip.phi_1D(xx)
            phi = func(param, xx, phi)
            sfs = dadi.Spectrum.from_phi(phi, ns, [xx] * len(ns))
            return sfs

        return wrapper

    def get_variables_for_gut_2009(self):
        nu1F = PopulationSizeVariable('nu1F')
        nu2B = PopulationSizeVariable('nu2B')
        nu2F = PopulationSizeVariable('nu2F')
        m = MigrationVariable('m')
        Tp = TimeVariable('Tp')
        T = TimeVariable('T')
        Dyn = DynamicVariable('Dyn')
        return (nu1F, nu2B, nu2F, m, Tp, T, Dyn)

    def test_custom_dm_init(self):
        for engine in all_engines():
            with self.subTest(engine=engine.id):
                filename = f"demographic_model_{engine.id}_YRI_CEU.py"
                location = os.path.join(EXAMPLE_FOLDER, "MODELS", filename)
                spec = importlib.util.spec_from_file_location("module",
                                                              location)
                module = importlib.util.module_from_spec(spec)
                spec.loader.exec_module(module)
                sys.modules['module'] = module
                func = getattr(module, 'model_func')
                variables = self.get_variables_for_gut_2009()[:-1]
                dm = CustomDemographicModel(func, variables)
                dm.as_custom_string([var.resample() for var in dm.variables])
                dm.as_custom_string({var.name: var.resample()
                                     for var in dm.variables})

    def test_epoch_dm_init(self):
        dm = EpochDemographicModel()
        self.assertEqual(len(dm.variables), 0)
        self.assertFalse(dm.has_anc_size)
        self.assertEqual(dm.Nanc_size, 1)

        dm = EpochDemographicModel(has_anc_size=True)
        self.assertTrue(dm.has_anc_size)

        dm = EpochDemographicModel(Nanc_size=10000)
        self.assertTrue(dm.has_anc_size)
        self.assertEqual(dm.get_Nanc_size(), 10000)

        var_phys = PopulationSizeVariable("nu1", units="physical")
        var_gen = PopulationSizeVariable("nu2", units="genetic")
        var_t = TimeVariable("t", units="physical")

        dm = EpochDemographicModel(has_anc_size=False)
        self.assertRaises(ValueError, dm.add_variable, var_phys)
        self.assertRaises(ValueError, dm.get_Nanc_size)

        self.assertRaises(ValueError, EpochDemographicModel, Nanc_size=var_gen)
        self.assertRaises(ValueError, EpochDemographicModel, Nanc_size=var_t)

    @unittest.skipIf(DADI_NOT_AVAILABLE, "Dadi module is not installed")
    def test_dadi_1pop_0(self):
        @self.dadi_wrapper
        def inner(param, xx, phi):
            return phi

        ns = (20,)
        pts = [40, 50, 60]
        func_ex = dadi.Numerics.make_extrap_log_func(inner)
        real = func_ex([], ns, pts)

        dm = EpochDemographicModel()
        pts = [40, 50, 60]
        d = get_engine('dadi')
        d.set_model(dm)
        got = d.simulate([], ns, pts)
        self.assertTrue(np.allclose(got, real))
        self.assertEqual(dm.number_of_populations(), 1)

    @unittest.skipIf(DADI_NOT_AVAILABLE, "Dadi module is not installed")
    def test_dadi_1pop_1(self):
        @self.dadi_wrapper
        def inner(param, xx, phi):
            T, nu, sel = param
            phi = dadi.Integration.one_pop(phi, xx, T=T, gamma=sel, nu=nu)
            return phi

        ns = (20,)
        pts = [40, 50, 60]
        param = [1., 0.5, 1.5]
        func_ex = dadi.Numerics.make_extrap_log_func(inner)
        real = func_ex(param, ns, pts)

        T = TimeVariable('T1')
        nu = PopulationSizeVariable('nu2')
        sl = SelectionVariable('sel')
        dm = EpochDemographicModel()
        dm.add_epoch(T, [nu], sel_args=[sl])
        d = get_engine('dadi')
        d.set_model(dm)
        got = d.simulate(param, ns, pts)
        self.assertTrue(np.allclose(got, real))
        self.assertEqual(dm.number_of_populations(), 1)
        dm.as_custom_string(param)

    def test_dadi_1pop_1_with_inbreeding(self):
        def inner(param, ns, pts):
            T, nu, sel, F = param

            xx = dadi.Numerics.default_grid(pts)
            phi = dadi.PhiManip.phi_1D(xx)
            phi = dadi.Integration.one_pop(phi, xx, T=T, gamma=sel, nu=nu)

            sfs = dadi.Spectrum.from_phi_inbreeding(phi, ns, (xx,), (F,), (2,))

            return sfs

        ns = (20,)
        pts = [40, 50, 60]
        param = [1., 0.5, 1.5, 0.5]
        func_ex = dadi.Numerics.make_extrap_log_func(inner)
        real = func_ex(param, ns, pts)

        T = TimeVariable('T1')
        nu = PopulationSizeVariable('nu2')
        sl = SelectionVariable('sel')
        F = FractionVariable("F")
        dm = EpochDemographicModel()
        dm.add_epoch(T, [nu], sel_args=[sl])
        dm.add_inbreeding(inbr_args=[F])
        d = get_engine('dadi')
        d.set_model(dm)
        got = d.simulate(param, ns, pts)

        self.assertTrue(np.allclose(got, real))
        self.assertEqual(dm.number_of_populations(), 1)
        dm.as_custom_string(param)

    @unittest.skipIf(DADI_NOT_AVAILABLE, "Dadi module is not installed")
    def test_dadi_gut_2pop(self):
        """
        Check loglikelihood of the demographic model from the YRI_CEU
        example of dadi.
        """
        nu1F, nu2B, nu2F, m, Tp, T, Dyn = self.get_variables_for_gut_2009()

        dm = EpochDemographicModel()
        dm.add_epoch(Tp, [nu1F])
        dm.add_split(0, [nu1F, nu2B])
        dm.add_epoch(T, [nu1F, nu2F], [[None, m], [m, None]], ['Sud', 'Exp'])

        dic = {'nu1F': 1.880, 'nu2B': 0.0724, 'nu2F': 1.764, 'm': 0.930,
               'Tp': 0.363, 'T': 0.112, 'Dyn': 'Exp'}

        data = SFSDataHolder(YRI_CEU_DATA)
        d = DadiEngine(model=dm, data=data)
        values = [dic[var.name] for var in dm.variables]
        ll = d.evaluate(values, pts=[40, 50, 60])
        self.assertEqual(int(ll), -1066)
        self.assertEqual(dm.number_of_populations(), 2)

    def test_fix_vars(self):
        nu1F, nu2B, nu2F, m, Tp, T, Dyn = self.get_variables_for_gut_2009()
        Dyn2 = DynamicVariable('SudDyn')

        dm = EpochDemographicModel()
        dm.add_epoch(Tp, [nu1F], dyn_args=[Dyn2])
        dm.add_split(0, [nu1F, nu2B])
        dm.add_epoch(T, [nu1F, nu2F], [[None, m], [m, None]], ['Sud', Dyn])

        dic = {'nu1F': 1.880, nu2B: 0.0724, 'nu2F': 1.764, 'm': 0.930,
               'Tp': 0.363, 'T': 0.112, 'Dyn': 'Exp', 'SudDyn': 'Sud'}

        data = SFSDataHolder(YRI_CEU_DATA)
        d = DadiEngine(model=dm, data=data)
        values = dic  # [dic[var.name] for var in dm.variables]
        ll1 = d.evaluate(values, pts=[40, 50, 60])
        n_par_before = dm.get_number_of_parameters(dic)

        dm.fix_variable(Dyn, 'Exp')
        d.model = dm
        ll2 = d.evaluate(dic, pts=[40, 50, 60])
        n_par_after = dm.get_number_of_parameters(dic)

        dm.unfix_variable(Dyn)
        n_par_after_after = dm.get_number_of_parameters(dic)

        self.assertEqual(ll1, ll2)
        self.assertEqual(n_par_before, 8)
        self.assertEqual(n_par_before, n_par_after + 1)
        self.assertEqual(n_par_before, n_par_after_after)

        dm.fix_dynamics(dic)
        n_par_without_dyns = dm.get_number_of_parameters(dic)
        self.assertEqual(n_par_before, n_par_without_dyns + 2)

        dm.unfix_if_fixed(Dyn)
        n_par_without_one = dm.get_number_of_parameters(dic)
        self.assertEqual(n_par_without_dyns + 1, n_par_without_one)
        dm.unfix_if_fixed(Dyn)
        n_par_same = dm.get_number_of_parameters(dic)
        self.assertEqual(n_par_same, n_par_without_one)

        dm.unfix_dynamics()
        n_par_with_dyns = dm.get_number_of_parameters(dic)
        self.assertEqual(n_par_before, n_par_with_dyns)

        dic['Dyn'] = 'Sud'
        n_par_sud_model = dm.get_number_of_parameters(dic)
        self.assertEqual(n_par_before, n_par_sud_model + 1)

        # check fail
        var = PopulationSizeVariable('nu3')
        self.assertRaises(ValueError, dm.fix_variable, var, 3)
        self.assertRaises(ValueError, dm.unfix_variable, var)

        #        dm.events[2].set_value(nu2F, 1.0)
        #        n_par_after = dm.get_number_of_parameters(dic)
        #        self.assertEqual(n_par_sud_model, n_par_after + 1)

        model = Model()
        model.add_variables([nu1F, m, Tp, Dyn,
                             SelectionVariable('sel'), FractionVariable('f')])
        self.assertRaises(ValueError, model.fix_variable, var, 1)
        model.string_repr([1 for _ in model.variables])

    def test_printing_and_translation(self):
        nu1F, nu2B, nu2F, m, Tp, T, Dyn = self.get_variables_for_gut_2009()
        f = FractionVariable('f')
        Dyn2 = DynamicVariable('SudDyn')
        sel = SelectionVariable('s')
        dom = FractionVariable('dom')

        dm = EpochDemographicModel()
        dm.add_epoch(Tp, [nu1F], dyn_args=[Dyn2],
                     sel_args=[sel], dom_args=[dom])
        dm.add_split(0, [nu1F, Multiplication(f, nu2B)])
        dm.add_epoch(T, [nu1F, nu2F], [[None, m], [m, None]], ['Sud', Dyn])

        dic = {'nu1F': 1.880, nu2B: 0.0724, 'f': 0.9, 'nu2F': 1.764,
               'm': 0.930, 'Tp': 0.363, 'T': 0.112, 'Dyn': 'Exp',
               'SudDyn': 'Sud', 's': 0.1, 'dom': 0.5}

        data = SFSDataHolder(YRI_CEU_DATA)
        for engine in all_engines():
            with self.subTest(engine=engine.id):
                if engine.id == 'dadi':
                    args = ([5, 10, 15],)
                else:
                    args = ()
                engine.set_model(dm)
                engine.set_data(data)
                Nanc = engine.get_theta(dic, *args)
                tr = dm.translate_values("physical", dic, Nanc)
                _tr = dm.translate_values("genetic", dic, Nanc)
                dm.Nref = 1
                dm.translate_values("physical", dic, Nanc, rescale_back=True)
                dm_copy = copy.deepcopy(dm)
                # raise error if not demographic parameters
                # dm_copy.add_variable(ContinuousVariable("some", [-1, 10]))
                # dic['some'] = 0
                # self.assertRaises(ValueError, dm_copy.translate_values,
                #                    "genetic", dic, Nanc)
                dm.as_custom_string(dic)

        # test failures
        # hack
        phys_var = PopulationSizeVariable("nu", units="physical")
        super(DemographicModel, dm).add_variable(phys_var)
        self.assertRaises(ValueError, dm.translate_values, "genetic", dic, Nanc=None)
        # other stuff
        event = Event()
        x = [var.resample() for var in event.variables]
        self.assertRaises(NotImplementedError, event.as_custom_string, x)

        self.assertRaises(ValueError, Epoch, T, [], [],
                          sel_args=None, dom_args=[])

    def test_var_combinations(self):
        var1 = PopulationSizeVariable('nu1')
        var2 = FractionVariable('f')

        values = [1.0, 2.0]
        const = 5

        comb = VariablesCombination()
        comb.__str__()

        binary_classes = [Addition, Subtraction, Multiplication, Division]
        strings = ['+', '-', '*', '/']
        for op_f, cls, op_str in zip([op.add, op.sub, op.mul, op.truediv],
                                     binary_classes,
                                     strings):
            with self.subTest(operator=op_str):
                obj = cls(var1, var2)
                self.assertEqual(obj.get_value(values), op_f(*values))
                self.assertEqual(obj.operation_str(), op_str)
                obj.string_repr(values)
                self.assertEqual(obj.name, f'nu1 {op_str} f')

                obj = cls(var1, const)
                self.assertEqual(obj.get_value(values[:1]),
                                 op_f(values[0], const))
                self.assertEqual(obj.operation_str(), op_str)
                obj.string_repr(values[:1])
                self.assertEqual(obj.name, f'nu1 {op_str} 5')

                for cls2, op_str2 in zip(binary_classes, strings):
                    with self.subTest(operator_2=op_str2):
                        obj2 = cls2(var2, const)
                        obj = cls(var1, obj2)
                        op_f2 = obj2.operation
                        self.assertEqual(obj.get_value(values),
                                         op_f(values[0], op_f2(values[1],
                                                               const)))
                        obj.string_repr(values)
                        self.assertEqual(obj.name,
                                         f'nu1 {op_str} (f {op_str2} 5)')

                self.assertRaises(AssertionError, cls, const, const)
        # failures
        bin_op = BinaryOperation(var1, var2)
        self.assertRaises(NotImplementedError, bin_op.operation, 1, 2)
        self.assertRaises(NotImplementedError, bin_op.operation_str)

    def _sfs_datasets(self):
        yield ("usual fs",
               SFSDataHolder(os.path.join(EXAMPLE_FOLDER, 'DATA',
                                          'sfs', '3d_sfs.fs')))
        yield ("folded fs with mixed labels and downsizing",
               SFSDataHolder(os.path.join(EXAMPLE_FOLDER, 'DATA',
                                          'sfs', '3d_sfs.fs'),
                             projections=[8, 8, 8],
                             population_labels=['YRI', 'ASW', 'CEU'],
                             outgroup=False))
        yield ("fs without pop labels",
               SFSDataHolder(os.path.join(EXAMPLE_FOLDER, 'DATA',
                                          'sfs', '3d_sfs_no_name.fs'),
                             population_labels=['1', '2', '3']))
        yield ("dadi snp file",
               SFSDataHolder(os.path.join(EXAMPLE_FOLDER, 'DATA', 'sfs',
                                          'dadi_snp_file.txt')))
        yield ("vcf data",
               VCFDataHolder(
                    vcf_file=os.path.join(EXAMPLE_FOLDER, "DATA", "vcf", "out_of_africa_chr22_sim.vcf"),
                    popmap_file=os.path.join(EXAMPLE_FOLDER, "DATA", "vcf", "out_of_africa_chr22_sim_3pop.popmap")
               ))

    def test_add_split_after_inbreeding(self):
        nu1 = PopulationSizeVariable('nu1')
        nu2 = PopulationSizeVariable('nu2')
        f1 = FractionVariable('f1')
        Dyn2 = DynamicVariable('SudDyn')
        Tp = TimeVariable('Tp')

        dm = EpochDemographicModel()
        dm.add_epoch(Tp, [nu1], dyn_args=[Dyn2])
        dm.add_inbreeding([f1])
        with pytest.raises(ValueError):
            dm.add_split(0, [nu1, nu2])

    def test_add_epoch_after_inbreeding(self):
        nu1 = PopulationSizeVariable('nu1')
        nu2 = PopulationSizeVariable('nu2')
        f1 = FractionVariable('f1')
        Dyn2 = DynamicVariable('SudDyn')
        T = TimeVariable('T')
        m = MigrationVariable('m')
        Tp = TimeVariable('Tp')

        dm = EpochDemographicModel()
        dm.add_epoch(Tp, [nu1], dyn_args=[Dyn2])
        dm.add_inbreeding([f1])
        with pytest.raises(ValueError):
            dm.add_epoch(T, [nu1, nu2], [[None, m], [m, None]], ['Sud', 'Exp'])

    def test_code_generation(self):
        nu1 = PopulationSizeVariable('nu1')
        nu2 = PopulationSizeVariable('nu2')
        nu3 = PopulationSizeVariable('nu3')
        t = TimeVariable('t1')
        t2 = TimeVariable('t2')
        m = MigrationVariable('m')
        s = SelectionVariable('s')
        d1 = DynamicVariable('d1')
        d2 = DynamicVariable('d2')
        f = FractionVariable('f')
        h = FractionVariable('h')
        f1 = FractionVariable('f1')
        f2 = FractionVariable('f2')
        fxnu1 = Multiplication(f, nu1)
        tf = Multiplication(f, t)
        t_copy = copy.deepcopy(t)

        model1 = EpochDemographicModel()
        model1.add_epoch(t, [nu1])
        model1.add_split(0, [nu1, nu2])
        model1.add_epoch(t, [nu2, fxnu1], [[0, m], [0, 0]], [d1, d2])
        model1.add_split(1, [nu2, nu1])
        model1.add_epoch(t, [nu1, nu2, nu1], None, None)

        model2 = EpochDemographicModel()
        model2.add_epoch(t, [nu1])
        model2.add_split(0, [nu1, nu2])
        model2.add_epoch(10, [nu2, fxnu1], [[0, m], [0, 0]], [d1, d2],
                         [0, s])
        model2.add_split(1, [nu2, nu1])
        model2.add_epoch(t, [nu1, nu2, nu1], None, None, [s, 0, s])

        model2.get_involved_for_split_time_vars(1)

        model3 = EpochDemographicModel()
        model3.add_epoch(t, [nu1])
        model3.add_split(0, [nu1, nu2])
        model3.add_epoch(tf, [nu2, fxnu1], [[0, m], [0, 0]], [d1, d2],
                         [0, s], [0.1, 0.8])
        model3.add_split(1, [nu2, nu1])
        model3.add_epoch(t, [nu1, nu2, nu1], None, [d1, 'Sud', 'Sud'],
                         [s, 0, s], [h, 0.5, 0])

        # create models with ancestral size
        Nanc = PopulationSizeVariable("Nanc", units="physical")
        Nu2 = PopulationSizeVariable("N2", units="physical")
        T3 = TimeVariable("T", units="physical")

        model4 = EpochDemographicModel(Nanc_size=Nanc)
        model4.add_epoch(t, [nu1])
        model4.add_split(0, [nu1, nu2])
        model4.add_epoch(t, [nu2, fxnu1], [[0, m], [0, 0]], [d1, d2])

        model5 = EpochDemographicModel(Nanc_size=Nanc)
        model5.add_epoch(t, [nu1])
        model5.add_split(0, [nu1, nu2])
        model5.add_epoch(T3, [0.5, fxnu1], [[0, m], [0, 0]], ["Sud", d2])
        model5.add_split(1, [nu2, nu1])
        model5.add_epoch(t, [nu1, nu2, nu1], None, None)

        model6 = EpochDemographicModel(Nanc_size=Nanc)
        model6.add_epoch(t, [nu1])
        model6.add_split(0, [nu1, nu2])
        model6.add_epoch(T3, [Nu2, fxnu1], [[0, m], [0, 0]], [d1, d2])
        model6.add_split(1, [nu2, nu1])
        model6.add_epoch(t, [nu1, nu2, nu1], None, None)
        model6.add_inbreeding([f1, f2, 0.5])

        values = {nu1: 2, nu2: 0.5, nu3: 0.5, t_copy: 0.3,
                  t2: 0.5, m: 0.1, s: 0.1, d1: 'Exp', d2: 'Lin',
                  f: 0.5, h: 0.3, f1: 0.1, f2: 0.3,
                  Nanc: 10000, Nu2: 5000, T3: 4000}

        for engine in all_available_engines():
            models = [model1, model2, model3, model5, model6]
            if engine.can_evaluate:
                customfile = os.path.join(
                    EXAMPLE_FOLDER, "MODELS",
                    f"demographic_model_{engine.id}_3pops.py")

                spec = importlib.util.spec_from_file_location(
                    f"module_{engine.id}", customfile)
                module = importlib.util.module_from_spec(spec)
                spec.loader.exec_module(module)
                sys.modules[f'module_{engine.id}'] = module
                func = module.model_func
                variables = [nu1, nu2, nu3, m, t, t2]

                model7 = CustomDemographicModel(func, variables)
                models.append(model7)

            for ind, model in enumerate(models):
                for description, data in self._sfs_datasets():
                    msg = f"for model {ind + 1} and {description} data and " \
                          f"{engine.id} engine"
                    if engine.id == 'dadi':
                        options = {'pts': [4, 6, 8]}
                        args = (options['pts'],)
                    else:
                        options = {}
                        args = ()

<<<<<<< HEAD
                    msg += f": {true_ll} != {d['ll_model']}"
                    self.assertTrue(np.allclose(true_ll, d['ll_model']),
                                    msg=msg)

    def test_operation_eq(self):
        a = PopulationSizeVariable("a")
        b = PopulationSizeVariable("b")
        comb1 = operation_creation(Addition, a, b)
        comb2 = operation_creation(Addition, b, a)

        self.assertEqual(comb1, comb2)

        comb2 = operation_creation(Addition, a, b)
        self.assertEqual(comb1, comb2)
        c = TimeVariable("c")
        comb1 = Addition(c, Multiplication(a, b))
        comb2 = Addition(Multiplication(b, a), c)
        self.assertEqual(comb1, comb2)

        self.assertNotEqual(Division(a, b), Division(b, a))
        self.assertNotEqual(Subtraction(a, b), Subtraction(b, a))
        self.assertEqual(Addition(a, b), Addition(b, a))
        self.assertEqual(Multiplication(a, b), Multiplication(b, a))

        self.assertEqual(Exp(a), Exp(a))
        self.assertNotEqual(Exp(b), Exp(a))

    def test_operation_creation(self):
        self.test_creation_exp()
        self.test_creation_log()
        self.test_creation_add()
        self.test_creation_subtract()
        self.test_creation_multiplication()
        self.test_creation_division()

    def test_creation_exp(self):
        a = PopulationSizeVariable("a")
        b = PopulationSizeVariable("b")
        e1 = operation_creation(Exp, a)

        self.assertIsInstance(e1, Exp)
        log_b = Log(b)
        self.assertEqual(operation_creation(Exp, log_b), b)
        self.assertEqual(operation_creation(Exp, 0), 1)

        self.assertRaises(ValueError, operation_creation, Exp, 0, 0)

    def test_creation_log(self):
        a = PopulationSizeVariable("a")
        b = PopulationSizeVariable("b")
        l1 = operation_creation(Log, a)

        self.assertIsInstance(l1, Log)
        exp_b = Exp(b)
        self.assertEqual(operation_creation(Log, exp_b), b)
        self.assertEqual(operation_creation(Log, 1), 0)

        self.assertRaises(ValueError, operation_creation, Log, 0, 0)

    def test_creation_add(self):
        a = PopulationSizeVariable("a")
        b = PopulationSizeVariable("b")
        self.assertEqual(operation_creation(Addition, 0, 1), 1)

        self.assertEqual(operation_creation(Addition, a, 0), a)
        self.assertEqual(operation_creation(Addition, 0, b), b)

        self.assertIsInstance(operation_creation(Addition, a, 1), Addition)
        self.assertIsInstance(operation_creation(Addition, 1, b), Addition)
        self.assertIsInstance(operation_creation(Addition, a, b), Addition)
        self.assertRaises(ValueError, operation_creation, Addition, 0)

    def test_creation_subtract(self):
        a = PopulationSizeVariable("a")
        b = PopulationSizeVariable("b")
        self.assertEqual(operation_creation(Subtraction, 1, 0), 1)

        self.assertEqual(operation_creation(Subtraction, a, 0), a)
        # (1 + a * b) - ((b * a) + 1) = 0
        self.assertEqual(
            operation_creation(
                Subtraction,
                operation_creation(
                    Addition,
                    1,
                    operation_creation(
                        Multiplication,
                        a,
                        b
                    )
                ),
                operation_creation(
                    Addition,
                    operation_creation(
                        Multiplication,
                        b,
                        a
                    ),
                    1
                )
            ),
            0
        )

        self.assertRaises(ValueError, operation_creation, Subtraction, 0)

    def test_creation_multiplication(self):
        a = PopulationSizeVariable("a")
        b = PopulationSizeVariable("b")

        self.assertEqual(operation_creation(Multiplication, 2, 4), 8)

        self.assertEqual(operation_creation(Multiplication, 1, a), a)
        self.assertEqual(operation_creation(Multiplication, a, 1), a)

        self.assertEqual(operation_creation(Multiplication, 0, b), 0)
        self.assertEqual(operation_creation(Multiplication, b, 0), 0)

        self.assertIsInstance(operation_creation(Multiplication, a, b), Multiplication)

        self.assertRaises(ValueError, operation_creation, Multiplication, a)

    def test_creation_division(self):
        a = PopulationSizeVariable("a")
        b = PopulationSizeVariable("b")

        self.assertEqual(operation_creation(Division, 8, 2), 4)

        self.assertEqual(operation_creation(Division, a, 1), a)
        self.assertRaises(ValueError, operation_creation, Division, a, 0)

        self.assertEqual(operation_creation(Division, b, b), 1)

        self.assertRaises(ValueError, operation_creation, Division, a)

    def test_translation_from_epoch_to_coalescent(self):
        em = EpochDemographicModel()
        cm = em.translate_to(CoalescentDemographicModel)
=======
                    engine.data = data
                    engine.model = model
                    Nanc = None
                    if engine.id == "demes":
                        Nanc = 10000
                        n_pop = len(model.events[-1].size_args)
                        labels = [f"Pop_{i}" for i in range(n_pop)]
                        engine.data_holder.population_labels = labels

                    cmd = engine.generate_code(values, None, *args, nanc=Nanc)

                    if engine.can_evaluate:
                        true_ll = engine.evaluate(values, **options)
                        d = {}
                        exec(cmd, d)

                        msg += f": {true_ll} != {d['ll_model']}"
                        self.assertTrue(np.allclose(true_ll, d['ll_model']),
                                        msg=msg)

                        if description == "dadi snp file":
                            engine.data_holder.population_labels = None                        
                            self.assertRaises(ValueError, engine.generate_code,
                                              values, None, *args, nanc=Nanc)
                        if description == "fs without pop labels":
                            engine.data_holder.population_labels = None
                            engine.generate_code(values, None, *args, nanc=Nanc)
>>>>>>> 79ca1439
<|MERGE_RESOLUTION|>--- conflicted
+++ resolved
@@ -39,20 +39,16 @@
         self.assertRaises(ValueError, m.add_variable, 1.0)
         self.assertRaises(TypeError, m.var2value, set())
 
-<<<<<<< HEAD
-=======
         m = DemographicModel()
         self.assertRaises(NotImplementedError, m._get_Nanc_size, values=[])
 
->>>>>>> 79ca1439
     def dadi_wrapper(self, func):
         def wrapper(param, ns, pts):
             xx = dadi.Numerics.default_grid(pts)
             phi = dadi.PhiManip.phi_1D(xx)
             phi = func(param, xx, phi)
-            sfs = dadi.Spectrum.from_phi(phi, ns, [xx] * len(ns))
+            sfs = dadi.Spectrum.from_phi(phi, ns, [xx]*len(ns))
             return sfs
-
         return wrapper
 
     def get_variables_for_gut_2009(self):
@@ -76,7 +72,7 @@
                 spec.loader.exec_module(module)
                 sys.modules['module'] = module
                 func = getattr(module, 'model_func')
-                variables = self.get_variables_for_gut_2009()[:-1]
+                variables = self.get_variables_for_gut_2009()[:-1] 
                 dm = CustomDemographicModel(func, variables)
                 dm.as_custom_string([var.resample() for var in dm.variables])
                 dm.as_custom_string({var.name: var.resample()
@@ -217,14 +213,14 @@
         dm.add_epoch(T, [nu1F, nu2F], [[None, m], [m, None]], ['Sud', Dyn])
 
         dic = {'nu1F': 1.880, nu2B: 0.0724, 'nu2F': 1.764, 'm': 0.930,
-               'Tp': 0.363, 'T': 0.112, 'Dyn': 'Exp', 'SudDyn': 'Sud'}
+               'Tp':  0.363, 'T': 0.112, 'Dyn': 'Exp', 'SudDyn': 'Sud'}
 
         data = SFSDataHolder(YRI_CEU_DATA)
         d = DadiEngine(model=dm, data=data)
-        values = dic  # [dic[var.name] for var in dm.variables]
+        values = dic#[dic[var.name] for var in dm.variables]
         ll1 = d.evaluate(values, pts=[40, 50, 60])
         n_par_before = dm.get_number_of_parameters(dic)
-
+        
         dm.fix_variable(Dyn, 'Exp')
         d.model = dm
         ll2 = d.evaluate(dic, pts=[40, 50, 60])
@@ -262,9 +258,9 @@
         self.assertRaises(ValueError, dm.fix_variable, var, 3)
         self.assertRaises(ValueError, dm.unfix_variable, var)
 
-        #        dm.events[2].set_value(nu2F, 1.0)
-        #        n_par_after = dm.get_number_of_parameters(dic)
-        #        self.assertEqual(n_par_sud_model, n_par_after + 1)
+#        dm.events[2].set_value(nu2F, 1.0)
+#        n_par_after = dm.get_number_of_parameters(dic)
+#        self.assertEqual(n_par_sud_model, n_par_after + 1)
 
         model = Model()
         model.add_variables([nu1F, m, Tp, Dyn,
@@ -286,7 +282,7 @@
         dm.add_epoch(T, [nu1F, nu2F], [[None, m], [m, None]], ['Sud', Dyn])
 
         dic = {'nu1F': 1.880, nu2B: 0.0724, 'f': 0.9, 'nu2F': 1.764,
-               'm': 0.930, 'Tp': 0.363, 'T': 0.112, 'Dyn': 'Exp',
+               'm': 0.930, 'Tp':  0.363, 'T': 0.112, 'Dyn': 'Exp',
                'SudDyn': 'Sud', 's': 0.1, 'dom': 0.5}
 
         data = SFSDataHolder(YRI_CEU_DATA)
@@ -335,7 +331,7 @@
         comb.__str__()
 
         binary_classes = [Addition, Subtraction, Multiplication, Division]
-        strings = ['+', '-', '*', '/']
+        strings = ['+', '-', '*', '/'] 
         for op_f, cls, op_str in zip([op.add, op.sub, op.mul, op.truediv],
                                      binary_classes,
                                      strings):
@@ -360,7 +356,7 @@
                         op_f2 = obj2.operation
                         self.assertEqual(obj.get_value(values),
                                          op_f(values[0], op_f2(values[1],
-                                                               const)))
+                                              const)))
                         obj.string_repr(values)
                         self.assertEqual(obj.name,
                                          f'nu1 {op_str} (f {op_str2} 5)')
@@ -461,7 +457,7 @@
         model3.add_epoch(t, [nu1])
         model3.add_split(0, [nu1, nu2])
         model3.add_epoch(tf, [nu2, fxnu1], [[0, m], [0, 0]], [d1, d2],
-                         [0, s], [0.1, 0.8])
+                         [0, s],  [0.1, 0.8])
         model3.add_split(1, [nu2, nu1])
         model3.add_epoch(t, [nu1, nu2, nu1], None, [d1, 'Sud', 'Sud'],
                          [s, 0, s], [h, 0.5, 0])
@@ -525,10 +521,32 @@
                         options = {}
                         args = ()
 
-<<<<<<< HEAD
-                    msg += f": {true_ll} != {d['ll_model']}"
-                    self.assertTrue(np.allclose(true_ll, d['ll_model']),
-                                    msg=msg)
+                    engine.data = data
+                    engine.model = model
+                    Nanc = None
+                    if engine.id == "demes":
+                        Nanc = 10000
+                        n_pop = len(model.events[-1].size_args)
+                        labels = [f"Pop_{i}" for i in range(n_pop)]
+                        engine.data_holder.population_labels = labels
+
+                    cmd = engine.generate_code(values, None, *args, nanc=Nanc)
+
+                    if engine.can_evaluate:
+                        true_ll = engine.evaluate(values, **options)
+                        d = {}
+                        exec(cmd, d)
+
+                        msg += f": {true_ll} != {d['ll_model']}"
+                        self.assertTrue(np.allclose(true_ll, d['ll_model']),
+                                        msg=msg)
+                    if description == "dadi snp file":
+                        engine.data_holder.population_labels = None
+                        self.assertRaises(ValueError, engine.generate_code,
+                                          values, None, *args, nanc=Nanc)
+                    if description == "fs without pop labels":
+                        engine.data_holder.population_labels = None
+                        engine.generate_code(values, None, *args, nanc=Nanc)
 
     def test_operation_eq(self):
         a = PopulationSizeVariable("a")
@@ -663,33 +681,4 @@
 
     def test_translation_from_epoch_to_coalescent(self):
         em = EpochDemographicModel()
-        cm = em.translate_to(CoalescentDemographicModel)
-=======
-                    engine.data = data
-                    engine.model = model
-                    Nanc = None
-                    if engine.id == "demes":
-                        Nanc = 10000
-                        n_pop = len(model.events[-1].size_args)
-                        labels = [f"Pop_{i}" for i in range(n_pop)]
-                        engine.data_holder.population_labels = labels
-
-                    cmd = engine.generate_code(values, None, *args, nanc=Nanc)
-
-                    if engine.can_evaluate:
-                        true_ll = engine.evaluate(values, **options)
-                        d = {}
-                        exec(cmd, d)
-
-                        msg += f": {true_ll} != {d['ll_model']}"
-                        self.assertTrue(np.allclose(true_ll, d['ll_model']),
-                                        msg=msg)
-
-                        if description == "dadi snp file":
-                            engine.data_holder.population_labels = None                        
-                            self.assertRaises(ValueError, engine.generate_code,
-                                              values, None, *args, nanc=Nanc)
-                        if description == "fs without pop labels":
-                            engine.data_holder.population_labels = None
-                            engine.generate_code(values, None, *args, nanc=Nanc)
->>>>>>> 79ca1439
+        cm = em.translate_to(CoalescentDemographicModel)