--- conflicted
+++ resolved
@@ -322,7 +322,6 @@
         engine.set_model(engine.model)
         self.assertRaises(ValueError, engine.get_theta, values)
 
-<<<<<<< HEAD
     def test_dical2_engine_models_reading(self):
         #load model from file and compare it with created
         dical2_engine = engines.DiCal2Engine()
@@ -382,7 +381,7 @@
         cmd_ll = func_in_separate_process(evaluate_with_dical2_cmd)
 
         self.assertEqual(ll, cmd_ll)
-=======
+
     def test_demes_engine(self):
         data_holder = DataHolder(
             filename=None,
@@ -474,5 +473,4 @@
         dm.add_epoch(T, [nu])
         engine.model = dm
         engine.data = engine.simulate(values=values, ns=[20])
-        engine.draw_sfs_plots(values=values, grid_sizes=0.01, save_file=None)
->>>>>>> 31470ec5
+        engine.draw_sfs_plots(values=values, grid_sizes=0.01, save_file=None)