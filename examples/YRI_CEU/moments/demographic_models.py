--- conflicted
+++ resolved
@@ -4,24 +4,7 @@
 import numpy
 import moments
 import time
-<<<<<<< HEAD
-def prior_onegrow_mig(params, ns):
-    """
-    Model with growth, split, bottleneck in pop2, exp recovery, migration
-
-    nu1F: The ancestral population size after growth. (Its initial size is
-          defined to be 1.)
-    nu2B: The bottleneck size for pop2
-    nu2F: The final size for pop2
-    m: The scaled migration rate
-    Tp: The scaled time between ancestral population growth and the split.
-    T: The time between the split and present
-
-    ns = n1,n2: Size of fs to generate.
-    """
-=======
 def model_func(params, ns):
->>>>>>> 63bc50bb
     nu1F, nu2B, nu2F, m, Tp, T = params
     # f for the equilibrium ancestral population
     sts = moments.LinearSystem_1D.steady_state_1D(ns[0]+ns[1])
