--- conflicted
+++ resolved
@@ -16,11 +16,7 @@
 # mostly as examples. We could use one of those.
 func = moments.Demographics2D.split_mig
 # Instead, we'll work with our custom model
-<<<<<<< HEAD
-func = demographic_models.prior_onegrow_mig
-=======
 func = demographic_models.model_func
->>>>>>> 63bc50bb
 
 # Now let's optimize parameters for this model.
 
